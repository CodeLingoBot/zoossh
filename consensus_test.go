// Tests functions from "consensus.go".

package zoossh

import (
	"bufio"
	"encoding/base64"
	"io/ioutil"
	"os"
	"reflect"
	"strings"
	"testing"
	"time"
)

// The number of router statuses in our consensus test file.
const (
	numRouterStatuses = 6840
)

// Benchmark the time it takes to parse a consensus file.
func BenchmarkConsensusParsing(b *testing.B) {

	// Only run this benchmark if the consensus file is there.
	if _, err := os.Stat(consensusFile); os.IsNotExist(err) {
		b.Skipf("skipping because of missing %s", consensusFile)
	}

	for i := 0; i < b.N; i++ {
		ParseConsensusFile(consensusFile)
	}
}

// Benchmark the time it takes to lazily parse a consensus file.
func BenchmarkLConsensusParsing(b *testing.B) {

	// Only run this benchmark if the consensus file is there.
	if _, err := os.Stat(consensusFile); os.IsNotExist(err) {
		b.Skipf("skipping because of missing %s", consensusFile)
	}

	for i := 0; i < b.N; i++ {
		LazilyParseConsensusFile(consensusFile)
	}
}

// Benchmark the time it takes to parse a consensus file and get all its router
// statuses.
func BenchmarkConsensusParsingAndGetting(b *testing.B) {

	// Only run this benchmark if the consensus file is there.
	if _, err := os.Stat(consensusFile); os.IsNotExist(err) {
		b.Skipf("skipping because of missing %s", consensusFile)
	}

	for i := 0; i < b.N; i++ {
		consensus, _ := ParseConsensusFile(consensusFile)
		for fingerprint, _ := range consensus.RouterStatuses {
			consensus.Get(fingerprint)
		}
	}
}

// Benchmark the time it takes to lazily parse a consensus file and get all its
// router statuses.
func BenchmarkLConsensusParsingAndGetting(b *testing.B) {

	// Only run this benchmark if the consensus file is there.
	if _, err := os.Stat(consensusFile); os.IsNotExist(err) {
		b.Skipf("skipping because of missing %s", consensusFile)
	}

	for i := 0; i < b.N; i++ {
		consensus, _ := LazilyParseConsensusFile(consensusFile)
		for fingerprint, _ := range consensus.RouterStatuses {
			consensus.Get(fingerprint)
		}
	}
}

func TestConsensusOperations(t *testing.T) {

	validFingerprint1 := Fingerprint("aaaaaaaaaaaaaaaaaaaaaaaaaaaaaaaaaaaaaaaa")
	validFingerprint2 := Fingerprint("AAAAAAAAAAAAAAAAAAAAAAAAAAAAAAAAAAAAAAAA")
	invalidFingerprint := Fingerprint("BBBBBBBBBBBBBBBBBBBBBBBBBBBBBBBBBBBBBBBB")

	// Get a fresh consensus.
	consensus := NewConsensus()
	if consensus.Length() != 0 {
		t.Error("Consensus should be of size zero.")
	}

	// Fingerprints should always be stored in upper case format.
	consensus.Set(validFingerprint1, &RouterStatus{})
	consensus.Set(validFingerprint2, &RouterStatus{})
	if consensus.Length() != 1 {
		t.Error("Consensus should be of size one.")
	}

	status, exists := consensus.Get(validFingerprint2)
	if !exists {
		t.Error("Could not retrieve fingerprint which should be available.")
	}

	if status.Address.IPv4ORPort != 0 {
		t.Error("Field ORPort should be 0.")
	}

	status, exists = consensus.Get(invalidFingerprint)
	if exists || (status != nil) {
		t.Error("Retrieved fingerprint which should not exist.")
	}
}

func TestStatusParsing(t *testing.T) {

	_, _, err := ParseRawStatus("invalid router status")
	if err != nil {
		t.Error("Invalid router status did not raise an error.")
	}
}

func TestConsensusSetOperations(t *testing.T) {

	fingerprint0, getStatus0, err := ParseRawStatus(`r Karlstad0 m5TNC3uAV+ryG6fwI7ehyMqc5kU f1g9KQhgS0r6+H/7dzAJOpi6lG8 2014-12-08 06:57:54 193.11.166.194 9000 80
a [2002:470:6e:80d::2]:22
s Fast Guard HSDir Running Stable V2Dir Valid
v Tor 0.2.4.23
w Bandwidth=2670
p reject 1-65535`)
	if err != nil {
		t.Error(err)
	}

	fingerprint1, getStatus1, err := ParseRawStatus(`r Karlstad1 zO8CqkVMCrD+GsaDBPbYxCIMGRI pR21zIq4gZQmZOj2FvRwNO5U+K0 2014-12-08 06:57:49 193.11.166.194 9001 0
a [2a02:2430:3:2500::5fa3:1ef5]:9001
s Fast Guard Running Stable Valid
v Tor 0.2.4.23
w Bandwidth=2290
p reject 1-65535`)
	if err != nil {
		t.Error(err)
	}

	fingerprint2, getStatus2, err := ParseRawStatus(`r Karlstad2 e9hMtjhF4NYcHPqDkUobjJaEgrE eu8/9NajsgwD6+/vlObfyk2bZjo 2014-12-08 12:24:43 81.170.149.212 9001 0
a [2a02:418:1007:b::48]:443
s Fast Running Stable Valid
v Tor 0.2.3.25
w Bandwidth=778
p reject 1-65535`)
	if err != nil {
		t.Error(err)
	}

	if strings.ToUpper(string(fingerprint1)) != "CCEF02AA454C0AB0FE1AC68304F6D8C4220C1912" {
		t.Error("Unexpected fingerprint for router status.")
	}

	if getStatus1().Address.IPv4ORPort != 9001 {
		t.Error("Unexpected ORPort.")
	}

	consensus0 := NewConsensus()
	consensus0.Set(fingerprint0, getStatus0())
	consensus1 := NewConsensus()
	consensus1.Set(fingerprint0, getStatus0())
	consensus1.Set(fingerprint1, getStatus1())
	consensus1.Set(fingerprint2, getStatus2())
	consensus2 := NewConsensus()
	consensus2.Set(fingerprint2, getStatus2())

	intersect := consensus0.Intersect(consensus1)
	if intersect.Length() != 1 {
		t.Error("Bad consensus intersection.")
	}
}

func TestExtractStatusEntry(t *testing.T) {

	goodStatusEntry := `r seele AAoQ1DAR6kkoo19hBAX5K0QztNw bdrzhG0Kk/8DUsnSdmzj7DjFQjY 2014-12-08 12:27:05 73.15.150.172 9001 0
s Fast Running Stable Valid
v Tor 0.2.5.10
w Bandwidth=18
p reject 1-65535
`

	signature := "directory-signature 5420FD8EA46BD4290F1D07A1883C9D85ECC486C4 CCB7170F6B270B44301712DD7BC04BF9515AF374"

	scanner := bufio.NewScanner(strings.NewReader(goodStatusEntry + signature))
	scanner.Split(extractStatusEntry)

	if !scanner.Scan() {
		t.Fatal("Failed to extract valid status entry.")
	}
	if err := scanner.Err(); err != nil {
		t.Error("Error extracting status entry.", err)
	}
	s := scanner.Text()

	if s != goodStatusEntry {
		t.Error("Failed to extract correct status entry.")
	}

	if scanner.Scan() {
		t.Error("Failed to state that extraction is done.")
	}

	scanner = bufio.NewScanner(strings.NewReader(goodStatusEntry + "r foo\n" + signature))
	scanner.Split(extractStatusEntry)

	if !scanner.Scan() {
		t.Fatal("Failed to extract valid status entry.")
	}
	if err := scanner.Err(); err != nil {
		t.Error("Error extracting status entry.", err)
	}
	s = scanner.Text()

	if s != goodStatusEntry {
		t.Error("Failed to extract correct status entry.")
	}

	if !scanner.Scan() {
		t.Error("Failed to state that extraction is not yet done.")
	}
}

func TestExtractStatusEntryPadded(t *testing.T) {

	// The initial padding is longer than the first status entry.
	goodStatusEntry := `paddingpaddingpaddingpaddingpaddingpaddingpadding
r foo
number 1
r bar
number 2
directory-signature 5420FD8EA46BD4290F1D07A1883C9D85ECC486C4 CCB7170F6B270B44301712DD7BC04BF9515AF374
`
	expected1 := "r foo\nnumber 1\n"
	expected2 := "r bar\nnumber 2\n"

	scanner := bufio.NewScanner(strings.NewReader(goodStatusEntry))
	scanner.Split(extractStatusEntry)

	if !scanner.Scan() {
		t.Error("Failed to extract first entry.")
	}
	if err := scanner.Err(); err != nil {
		t.Error("Error extracting first entry.", err)
	}
	s := scanner.Text()

	if s != expected1 {
		t.Errorf("Got first entry %q, expected %q.", s, expected1)
	}

	if !scanner.Scan() {
		t.Error("Failed to extract second entry.")
	}
	if err := scanner.Err(); err != nil {
		t.Error("Error extracting second entry.", err)
	}
	s = scanner.Text()

	if s != expected2 {
		t.Errorf("Got second entry %q, expected %q.", s, expected2)
	}

	if scanner.Scan() {
		t.Error("Failed to state that extraction is not yet done.")
	}
}

func TestExtractMetaInfo(t *testing.T) {

	consensus := NewConsensus()
	if _, err := os.Stat(consensusFile); os.IsNotExist(err) {
		t.Skipf("skipping because of missing %s", consensusFile)
	}

	fd, err := os.Open(consensusFile)
	if err != nil {
		t.Error(err)
	}

	_, r, err := readAnnotation(fd)
	if err != nil {
		t.Fatal(err)
	}

	extractMetaInfo(r, consensus)
	if consensus.ValidAfter != time.Date(2014, time.December, 8, 16, 0, 0, 0, time.UTC) {
		t.Error("ValidAfter time in consensus invalid.")
	}
	if consensus.FreshUntil != time.Date(2014, time.December, 8, 17, 0, 0, 0, time.UTC) {
		t.Error("FreshUntil time in consensus invalid.")
	}
	if consensus.ValidUntil != time.Date(2014, time.December, 8, 19, 0, 0, 0, time.UTC) {
		t.Error("ValidUntil time in consensus invalid.")
	}
}

func TestExtractSharedRandom(t *testing.T) {
	expectedPrev := "CMiqEw+6Dsot433qR+5WOEcDABGgJDbFozSFmudJlRg="
	expectedCurr := "bf6tbPKCMgt2fHCUcJ2FqKLtM6EER3E5uu4CVtE2erg="

	c := NewConsensus()
	if _, err := os.Stat(sharedRandConsensusFile); os.IsNotExist(err) {
		t.Skipf("skipping because of missing %s", sharedRandConsensusFile)
	}

	fd, err := os.Open(sharedRandConsensusFile)
	if err != nil {
		t.Fatal(err)
	}
	defer fd.Close()

	_, r, err := readAnnotation(fd)
	if err != nil {
		t.Error(err)
	}

	err = extractMetaInfo(r, c)
	if err != nil {
		t.Error(err)
	}

	if c.SharedRandPrevious == nil || c.SharedRandCurrent == nil {
		t.Error("no shared-rand in parsed consensus")
	}

	encodedPrev := base64.StdEncoding.EncodeToString(c.SharedRandPrevious)
	if encodedPrev != expectedPrev {
		t.Error("previous random value did not match expected value")
	}
	encodedCurr := base64.StdEncoding.EncodeToString(c.SharedRandCurrent)
	if encodedCurr != expectedCurr {
		t.Error("current random value did not match expected value")
	}
}

func TestConsensusToSlice(t *testing.T) {

	// Only run this test if the consensus file is there.
	if _, err := os.Stat(consensusFile); os.IsNotExist(err) {
		t.Skipf("skipping because of missing %s", consensusFile)
	}

	consensus, err := ParseConsensusFile(consensusFile)
	if err != nil {
		t.Fatal(err)
	}

	consensusSlice := consensus.ToSlice()
	if consensus.Length() != len(consensusSlice) {
		t.Error("Consensus slice length differs from map length.")
	}

	for _, getStatus := range consensusSlice {
		status := getStatus()
		if _, found := consensus.Get(status.Fingerprint); !found {
			t.Error("Router status in slice not found in map.")
		}
	}
}

<<<<<<< HEAD
func TestParseIPv6AddressAndPort(t *testing.T) {

	_, getStatus, err := ParseRawStatus(`r Karlstad0 m5TNC3uAV+ryG6fwI7ehyMqc5kU f1g9KQhgS0r6+H/7dzAJOpi6lG8 2014-12-08 06:57:54 193.11.166.194 9000 80
a [2002:470:6e:80d::2]:22
s Fast Guard HSDir Running Stable V2Dir Valid
v Tor 0.2.4.23
w Bandwidth=2670
p reject 1-65535`)
	if err != nil {
		t.Error(err)
	}

	if getStatus().Address.IPv6Address.String() != "2002:470:6e:80d::2" {
		t.Error("Failes to Parse IPv6 Address correctly.")
	}

	if getStatus().Address.IPv6ORPort != StringToPort("22") {
		t.Error("Failes to Parse IPv6 Port correctly.")
	}
}

func TestPrintIPv6AddressAndPort(t *testing.T) {

	_, getStatus0, err := ParseRawStatus(`r Karlstad0 m5TNC3uAV+ryG6fwI7ehyMqc5kU f1g9KQhgS0r6+H/7dzAJOpi6lG8 2014-12-08 06:57:54 193.11.166.194 9000 80
a [2002:470:6e:80d::2]:22
s Fast Guard HSDir Running Stable V2Dir Valid
v Tor 0.2.4.23
w Bandwidth=2670
p reject 1-65535`)
	if err != nil {
		t.Error(err)
	}

	if getStatus0().Address.String() != "193.11.166.194|9000|80,2002:470:6e:80d::2|22" {
		t.Error("Failed to pretty print IP addresses", getStatus0().Address.String())
	}

	_, getStatus1, err := ParseRawStatus(`r Karlstad0 m5TNC3uAV+ryG6fwI7ehyMqc5kU f1g9KQhgS0r6+H/7dzAJOpi6lG8 2014-12-08 06:57:54 193.11.166.194 9000 80
s Fast Guard HSDir Running Stable V2Dir Valid
v Tor 0.2.4.23
w Bandwidth=2670
p reject 1-65535`)
	if err != nil {
		t.Error(err)
	}

	if getStatus1().Address.String() != "193.11.166.194|9000|80" {
		t.Error("Failed to pretty print IP addresses", getStatus1().Address.String())
=======
func TestParseRawConsensus(t *testing.T) {
	// Only run this test if the consensus file is there.
	if _, err := os.Stat(consensusFile); os.IsNotExist(err) {
		t.Skipf("skipping because of missing %s", consensusFile)
	}

	consensusBytes, err := ioutil.ReadFile(consensusFile)
	if err != nil {
		t.Fatal(err)
	}

	consensusString := string(consensusBytes)

	consensus, err := ParseRawConsensus(consensusString, true)
	if err != nil {
		t.Fatal(err)
	}

	consensusSlice := consensus.ToSlice()
	if consensus.Length() != len(consensusSlice) {
		t.Error("Consensus slice length differs from map length.")
	}

	for _, getStatus := range consensusSlice {
		status := getStatus()
		if _, found := consensus.Get(status.Fingerprint); !found {
			t.Error("Router status in slice not found in map.")
		}
	}

	consensusFileCheck, err := ParseConsensusFile(consensusFile)
	if err != nil {
		t.Fatal(err)
	}

	if reflect.DeepEqual(consensus, consensusFileCheck) {
		t.Error("Expected getting the consensus data from the file or string made from said file to be the same.")
>>>>>>> a71f8e19
	}
}<|MERGE_RESOLUTION|>--- conflicted
+++ resolved
@@ -363,7 +363,6 @@
 	}
 }
 
-<<<<<<< HEAD
 func TestParseIPv6AddressAndPort(t *testing.T) {
 
 	_, getStatus, err := ParseRawStatus(`r Karlstad0 m5TNC3uAV+ryG6fwI7ehyMqc5kU f1g9KQhgS0r6+H/7dzAJOpi6lG8 2014-12-08 06:57:54 193.11.166.194 9000 80
@@ -412,7 +411,9 @@
 
 	if getStatus1().Address.String() != "193.11.166.194|9000|80" {
 		t.Error("Failed to pretty print IP addresses", getStatus1().Address.String())
-=======
+  }
+}
+
 func TestParseRawConsensus(t *testing.T) {
 	// Only run this test if the consensus file is there.
 	if _, err := os.Stat(consensusFile); os.IsNotExist(err) {
@@ -450,6 +451,5 @@
 
 	if reflect.DeepEqual(consensus, consensusFileCheck) {
 		t.Error("Expected getting the consensus data from the file or string made from said file to be the same.")
->>>>>>> a71f8e19
 	}
 }